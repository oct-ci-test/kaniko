/*
Copyright 2018 Google LLC

Licensed under the Apache License, Version 2.0 (the "License");
you may not use this file except in compliance with the License.
You may obtain a copy of the License at

    http://www.apache.org/licenses/LICENSE-2.0

Unless required by applicable law or agreed to in writing, software
distributed under the License is distributed on an "AS IS" BASIS,
WITHOUT WARRANTIES OR CONDITIONS OF ANY KIND, either express or implied.
See the License for the specific language governing permissions and
limitations under the License.
*/

package commands

import (
	"github.com/containers/image/manifest"
	"github.com/docker/docker/builder/dockerfile/instructions"
	"github.com/pkg/errors"
)

type DockerCommand interface {
	// ExecuteCommand is responsible for:
	// 	1. Making required changes to the filesystem (ex. copying files for ADD/COPY or setting ENV variables)
	//  2. Updating metadata fields in the config
	// It should not change the config history.
	ExecuteCommand(*manifest.Schema2Config) error
	// The config history has a "created by" field, should return information about the command
	CreatedBy() string
	// A list of files to snapshot, empty for metadata commands or nil if we don't know
	FilesToSnapshot() []string
}

func GetCommand(cmd instructions.Command, buildcontext string) (DockerCommand, error) {
	switch c := cmd.(type) {
	case *instructions.RunCommand:
		return &RunCommand{cmd: c}, nil
<<<<<<< HEAD
	case *instructions.CopyCommand:
		return &CopyCommand{cmd: c, buildcontext: buildcontext}, nil
=======
	case *instructions.ExposeCommand:
		return &ExposeCommand{cmd: c}, nil
>>>>>>> c168125c
	case *instructions.EnvCommand:
		return &EnvCommand{cmd: c}, nil
	}
	return nil, errors.Errorf("%s is not a supported command", cmd.Name())
}<|MERGE_RESOLUTION|>--- conflicted
+++ resolved
@@ -38,13 +38,10 @@
 	switch c := cmd.(type) {
 	case *instructions.RunCommand:
 		return &RunCommand{cmd: c}, nil
-<<<<<<< HEAD
 	case *instructions.CopyCommand:
 		return &CopyCommand{cmd: c, buildcontext: buildcontext}, nil
-=======
 	case *instructions.ExposeCommand:
 		return &ExposeCommand{cmd: c}, nil
->>>>>>> c168125c
 	case *instructions.EnvCommand:
 		return &EnvCommand{cmd: c}, nil
 	}
